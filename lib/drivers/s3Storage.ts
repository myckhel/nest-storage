--- conflicted
+++ resolved
@@ -48,15 +48,11 @@
       Bucket: this.config.bucket,
       Key: this.getPath(path),
       Body: fileContent,
-<<<<<<< HEAD
       ContentType: mimeType
         ? mimeType
         : getMimeFromExtension(this.getPath(path)),
-=======
-      ContentType: mimeType ? mimeType : getMimeFromExtension(path),
       ACL,
       ContentDisposition,
->>>>>>> 4ad36de3
     } as PutObjectRequest;
 
     await this.client.upload(params).promise();
